--- conflicted
+++ resolved
@@ -341,10 +341,7 @@
 		EndpointType:  "internal",
 		EndpointGroup: endpoint.EndpointGroup,
 		IpAddr:        endpoint.IpAddr,
-<<<<<<< HEAD
-=======
 		IpMask:        net.ParseIP("255.255.255.255"),
->>>>>>> 48ca3634
 		VrfId:         endpoint.Vlan, //This has to be changed to vrfId when there is multi network per vrf support
 		MacAddrStr:    endpoint.MacAddr.String(),
 		Vlan:          endpoint.Vlan,
